"""Main fastmri data loader script."""

from __future__ import absolute_import
from __future__ import division
from __future__ import print_function

import tensorflow as tf
import tensorflow_datasets.public_api as tfds
from tensorflow_datasets.core import api_utils
import os
import matplotlib.pyplot as plt
import h5py
import numpy as np


_CITATION = """\
@article{DBLP:journals/corr/abs-1811-08839,
  author    = {Jure Zbontar and
               Florian Knoll and
               Anuroop Sriram and
               Matthew J. Muckley and
               Mary Bruno and
               Aaron Defazio and
               Marc Parente and
               Krzysztof J. Geras and
               Joe Katsnelson and
               Hersh Chandarana and
               Zizhao Zhang and
               Michal Drozdzal and
               Adriana Romero and
               Michael Rabbat and
               Pascal Vincent and
               James Pinkerton and
               Duo Wang and
               Nafissa Yakubova and
               Erich Owens and
               C. Lawrence Zitnick and
               Michael P. Recht and
               Daniel K. Sodickson and
               Yvonne W. Lui},
  title     = {fastMRI: An Open Dataset and Benchmarks for Accelerated {MRI}},
  journal   = {CoRR},
  volume    = {abs/1811.08839},
  year      = {2018},
  url       = {http://arxiv.org/abs/1811.08839},
  archivePrefix = {arXiv},
  eprint    = {1811.08839},
  timestamp = {Mon, 26 Nov 2018 12:52:45 +0100},
  biburl    = {https://dblp.org/rec/bib/journals/corr/abs-1811-08839},
  bibsource = {dblp computer science bibliography, https://dblp.org}
}
"""


_DESCRIPTION = """\
The anonymized imaging dataset provided by NYU Langone comprises raw k-space
data from more than 1,500 fully sampled knee MRIs obtained on 3 and 1.5 Tesla
magnets. Curation of these datasets are part of an IRB approved study.

The raw dataset includes coronal proton density-weighted images with and
without fat suppression. Raw data have been anonymized via conversion to the
vendor-neutral ISMRMD format and the RSNA clinical trial processor,
respectively.

Data used in the preparation of this article were obtained from the NYU fastMRI
Initiative database(fastmri.med.nyu.edu).[citation of arXiv paper:
https://arxiv.org/abs/1811.08839] As such, NYU fastMRI investigators provided
data but did not participate in analysis or writing of this report. A listing
of NYU fastMRI investigators,subject to updates, can be found at:
fastmri.med.nyu.edu.
The primary goal of fastMRI is to test whether machine learning can aid in the
reconstruction of medical images.
"""


def to_tensor(data):
    """
    Convert numpy array to tensor.
    Args:
    data (numpy.array): Input numpy array
    Returns:
    tf.Tensor: Tensorflow version of data
    """
    return tf.convert_to_tensor(data)


def data_stack(data):
    """
    Takes in complex arrays and real and imaginary parts
    are stacked along the last dimension.
    Args:
    data (numpy.array): Input numpy array
    Returns:
    data (numpy.array): Stacked output array
    """
    if np.iscomplexobj(data):
        data = np.stack((data.real, data.imag), axis=-1)
    return data


def apply_mask(data, mask_func, seed=None):
    """
    Subsample given k-space by multiplying with a mask.
    Args:
    data (numpy.array): The input k-space data. This should have at least 3
    dimensions, where dimensions -3 and -2 are the spatial dimensions, and
    the final dimension has size 2 (for complex values).
    mask_func (callable): A function that takes a shape (tuple of ints) and
    a random number seed and returns a mask.
    seed (int or 1-d array_like, optional): Seed for the random number
    generator.
    Returns:
    (tuple): tuple containing:
    masked data (numpy.array): Subsampled k-space data
    mask (numpy.array): The generated mask
    """
    shape = np.array(data.shape)
    shape[:-3] = 1
    mask = mask_func(shape, seed)
    return np.where(mask == 0, 0, data), mask


def fft2(data):
    """
    Apply centered 2 dimensional Fast Fourier Transform.
    Args:
    data (numpy.array): Complex valued input data containing at least 3
    dimensions: dimensions -3 & -2 are spatial dimensions and dimension -1
    has size 2. All other dimensions are assumed to be batch dimensions.
    Returns:
    numpy.array: The FFT of the input.
    """
    assert data.shape[-1] == 2
    data = np.fft.ifft2(data)
    data = np.fft.fftshift(data)
    return data


def ifft2(data):
    """
    Apply centered 2-dimensional Inverse Fast Fourier Transform.
    Args:
    data (numpy.array): Complex valued input data containing at least 3
    dimensions: dimensions-3 & -2 are spatial dimensions and dimension -1
    has size 2. All other dimensions are assumed to be batch dimensions.
    Returns:
    numpy.array: The IFFT of the input.
    """
    data = np.fft.ifft2(data)
    data = np.fft.fftshift(data)
    return data


def complex_abs(data):
    """
    Compute the absolute value of a complex valued stacked input array.
    Args:
    data (numpy.array): A complex valued array with real and
    imaginary parts stacked,where the size of the final dimension should be
    2.
    Returns:
    numpy.array: Absolute value of data
    """
    assert data.shape[-1] == 2
    return np.sqrt((data ** 2).sum(axis=-1))


def root_sum_of_squares(data, dim=0):
    """
    Compute the Root Sum of Squares (RSS) transform along a given dimension
    of an array.
    Args:
    data (numpy.array): The input array
    dim (int): The dimensions along which to apply the RSS transform
    Returns:
    rss (numpy.array): The RSS value
    """
    rss = np.sqrt((data ** 2).sum(axis=dim))
    return rss


def center_crop(data, shape):
    """
    Apply a center crop to the input real image or batch of real images.
    Args:
    data (numpy.array): The input array to be center cropped. It should
    have at least 2 dimensions and the cropping is applied along the last
    two dimensions.
    shape (int, int): The output shape. The shape should be smaller than
    the corresponding dimensions of data.
    Returns:
    np.array: The center cropped image
    """
    assert 0 < shape[0] <= data.shape[-2]
    assert 0 < shape[1] <= data.shape[-1]
    w_from = (data.shape[-2] - shape[0]) // 2
    h_from = (data.shape[-1] - shape[1]) // 2
    w_to = w_from + shape[0]
    h_to = h_from + shape[1]
    return data[..., w_from:w_to, h_from:h_to]


def complex_center_crop(data, shape):
    """
    Apply a center crop to the input image or batch of complex images.
    Args:
    data (numpy.array): The complex input tensor to be center cropped. It
    should have at least 3 dimensions and the cropping is applied along
    dimensions -3 and -2 and the last dimensions should have a size of 2.
    shape (int, int): The output shape. The shape should be smaller than
    the corresponding dimensions of data.
    Returns:
    numpy.array: The center cropped image
    """
    assert 0 < shape[0] <= data.shape[-3]
    assert 0 < shape[1] <= data.shape[-2]
    w_from = (data.shape[-3] - shape[0]) // 2
    h_from = (data.shape[-2] - shape[1]) // 2
    w_to = w_from + shape[0]
    h_to = h_from + shape[1]
    return data[..., w_from:w_to, h_from:h_to, :]


def normalize(data, mean, stddev, eps=0.):
    """
    Normalize the given array using:
    (data - mean) / (stddev + eps)
    Args:
    data (numpy.array): Input data to be normalized
    mean (float): Mean value
    stddev (float): Standard deviation
    eps (float): Added to stddev to prevent dividing by zero
    Returns:
    numpy.array: Normalized tensor
    """
    return (data - mean) / (stddev + eps)


def normalize_instance(data, eps=0.):
    """
    Normalize the given array using:
    (data - mean) / (stddev + eps)
    where mean and stddev are computed from the data itself.
    Args:
    data (numpy.array): Input data to be normalized
    eps (float): Added to stddev to prevent dividing by zero
    Returns:
    numpy.array: Normalized array
        """
    mean = data.mean()
    std = data.std()
    return normalize(data, mean, std, eps), mean, std


class MaskFunc:
    """
    MaskFunc creates a sub-sampling mask of a given shape.
    The mask selects a subset of columns from the input k-space data. If the
    k-space data has N columns, the mask picks out:
        1. N_low_freqs = (N * center_fraction) columns in the center
        corresponding to low-frequencies
        2. The other columns are selected uniformly at random with a
        probability equal to:
        prob = (N / acceleration - N_low_freqs) / (N - N_low_freqs).
    This ensures that the expected number of columns selected is equal to
    (N / acceleration)
    It is possible to use multiple center_fractions and accelerations, in which
    case one possible (center_fraction, acceleration) is chosen uniformly at
    random each time the MaskFunc object is called.
    For example, if accelerations = [4, 8] and center_fractions = [0.08, 0.04],
    then there is a 50% probability that 4-fold acceleration with 8% center
    fraction is selected and a 50% probability that 8-fold acceleration with 4%
    center fraction is selected.
    """
    def __init__(self, center_fractions, accelerations):
        """Args:
        center_fractions (List[float]): Fraction of low-frequency columns to be
        retained.
        If multiple values are provided, then one of these numbers is chosen
        uniformly each time.

        accelerations (List[int]): Amount of under-sampling. This should have
        the same length as center_fractions. If multiple values are provided,
        then one of these is chosen uniformly each time. An acceleration of 4
        retains 25% of the columns, but they may not be spaced evenly.
        """
        if len(center_fractions) != len(accelerations):
            raise ValueError('Center fractions should match accelerations')
        self.center_fractions = center_fractions
        self.accelerations = accelerations
        self.rng = np.random.RandomState()

    def __call__(self, shape, seed=None):
        """
        Args:
            shape (iterable[int]): The shape of the mask to be created. The
            shape should have at least 3 dimensions. Samples are drawn along
            the second last dimension.
            seed (int, optional): Seed for the random number generator. Setting
            the seed ensures the same mask is generated each time for the same
            shape.
        Returns:
            numpy.array: A mask of the specified shape.
        """
        if len(shape) < 3:
            raise ValueError('Shape should have 3 or more dimensions')
        self.rng.seed(seed)
        num_cols = shape[-2]
        choice = self.rng.randint(0, len(self.accelerations))
        center_fraction = self.center_fractions[choice]
        accel = self.accelerations[choice]
        # Create the mask
        num_low_freqs = int(round(num_cols * center_fraction))
        prob = (num_cols/acceleration-num_low_freqs)/(num_cols-num_low_freqs)
        mask = self.rng.uniform(size=num_cols) < prob
        pad = (num_cols - num_low_freqs + 1) // 2
        mask[pad:pad + num_low_freqs] = True
        # Reshape the mask
        mask_shape = [1 for _ in shape]
        mask_shape[-2] = num_cols
        mask = mask.reshape(*mask_shape).astype(np.float32)
        return mask


<<<<<<< HEAD
=======
def singlecoil_image_proc(images_dir_path, split_type):
    if split_type == tfds.Splits.TRAIN:
        images_dir_path = images_dir_path + '/singlecoil_train/'
    else:
        images_dir_path = images_dir_path + '/singlecoil_test_v2/'
    for image_file in tf.io.gfile.listdir(images_dir_path):
        hf = h5py.File(images_dir_path + image_file, 'r')
        volume_kspace = hf['kspace'][()]
        slice_kspace = volume_kspace
        slice_kspace_3d = slice_kspace[0][:, :, None]
        kspace_output = np.uint8(np.log(np.abs(slice_kspace_3d)+1e-9))
        slice_image = ifft2(slice_kspace)
        slice_stack = data_stack(slice_image)
        slice_abs = complex_abs(slice_stack)
        slice_abs_3d = slice_abs[0][:, :, None]
        ab_output = np.uint8(np.log(np.abs(slice_abs_3d) + 1e-9))
        slice_tensor = to_tensor(slice_abs)
        yield image_file, {
            "image_kspace": kspace_output,
            "image_transformed": ab_output
        }


def multicoil_image_proc(images_dir_path, split_type):
    if split_type == tfds.Splits.TRAIN:
        images_dir_path = images_dir_path + '/multicoil_train/'
    else:
        images_dir_path = images_dir_path + '/multicoil_test_v2/'
    for image_file in tf.io.gfile.listdir(images_dir_path):
        hf = h5py.File(images_dir_path + image_file, 'r')
        volume_kspace = hf['kspace'][()]
        slice_kspace = volume_kspace[20]
        slice_kspace_3d = slice_kspace[10][:, :, None]
        kspace_output = np.uint8(np.log(np.abs(slice_kspace_3d)+1e-9))
        slice_image = ifft2(slice_kspace)
        slice_stack = data_stack(slice_image)
        slice_abs = complex_abs(slice_stack)
        slice_tensor = to_tensor(slice_abs)
        slice_rss = root_sum_of_squares(slice_abs, dim=0)
        slice_rss_3d = slice_rss[:, :, None]
        rss_output = np.uint8(np.log(np.abs(slice_rss_3d) + 1e-9))
        yield image_file, {
            "image_kspace": kspace_output,
            "image_transformed": rss_output
        }

>>>>>>> 40454e51
_CHALLENGES_TO_FILENAMES = {
    'singlecoil': ['singlecoil_train.tar.gz',
                   'singlecoil_test_v2.tar.gz'],
    'multicoil': ['multicoil_train.tar.gz',
                  'multicoil_test_v2.tar.gz']
}

_CHALLENGES, _FILENAMES = zip(*sorted(_CHALLENGES_TO_FILENAMES.items()))


class FastMRIConfig(tfds.core.BuilderConfig):
    """
    BuilderConfig for fastmri datasets.
    """
    @api_utils.disallow_positional_args
    def __init__(self, challenge_type, **kwargs):
        """Constructor.
        Args:
        challenge_type: string, must be one of the items in _CHALLENGES.
        **kwargs: keyword arguments forwarded to super.
        """
        super(FastMRIConfig, self).__init__(**kwargs)
        self.challenge = challenge_type


class FastMRI(tfds.core.GeneratorBasedBuilder):
    """Raw k-space MRI image data created from manual directory.

    The tar.gz files stored in the data directory should have the structure:
    
    path/to/manual_dir/<challenge>/fast_mri/<tar_file_train>, <tar_file_test>
    
        <challenge> should be either 'singlecoil' or 'multicoil'
    
        <tar_file_train> should be 'singlecoil_train.tar.gz' or
        'multicoil_train.tar.gz'
        
        <tar_file_test> should be 'singlecoil_test_v2.tar.gz' or
        'multicoil_test_v2.tar.gz'
    
    These directory and file relationships mirror those of the downloaded
    tar.gz files from the cited download url.
    
    To generate dataset in tensorflow:
    
    directory = '/path/to/manual_dir/<challenge>'
    
    dl_config = tfds.download.DownloadConfig(manual_dir=directory)
    
    dataset = tfds.load(
                'fast_mri',
                builder_kwargs=dict(config = <challenge>),
                download_and_prepare_kwargs=dict(download_dir=directory,
                                                 download_config=dl_config)
    )
    
    To generate sample images of raw k-space:
    
    e.g.,
    
    for ele in dataset['train']: break
    import matplotlib.pyplot as plt
    plt.imshow(tf.reshape(ele['image_kspace'], shape=(640,368)))
    
    To generage sample images of pre-processed MRI images:
    
    e.g.,
    
    for ele in dataset['train']: break
    import matplotlib.pyplot as plt
    plt.imshow(tf.reshape(ele['image_transformed'], shape=(640,368)),
               cmap='gray')
    
    """
    
    VERSION = tfds.core.Version('0.1.0')

    BUILDER_CONFIGS = [FastMRIConfig(
                            name='singlecoil',
                            version='0.0.1',
                            description='singlecoil dataset',
                            challenge_type='singlecoil'),
                       FastMRIConfig(
                            name='multicoil',
                            version='0.0.1',
                            description='multicoil dataset',
                            challenge_type='multicoil')
                       ]

    def _info(self):
        return tfds.core.DatasetInfo(
            builder=self,
            # This is the description that will appear on the datasets page.
            description=_DESCRIPTION,
            # tfds.features.FeatureConnectors
            features=tfds.features.FeaturesDict({
                "image_kspace": tfds.features.Image(shape=(None, None, 1)),
                "image_transformed": tfds.features.Image(shape=(None, None, 1))
            }),
            # If there's a common (input, target) tuple from the features,
            # specify them here. They'll be used if as_supervised=True in
            # builder.as_dataset.
            supervised_keys=None,
            # Homepage of the dataset for documentation
            urls=['https://fastmri.med.nyu.edu/'],
            citation=_CITATION,
        )

    def _split_generators(self, dl_manager):
        """Returns SplitGenerators."""
        challenge = self.builder_config.challenge

        dl_paths = dl_manager.extract({
          'train': os.path.join(dl_manager.manual_dir,
                                _CHALLENGES_TO_FILENAMES[challenge][0]),
          'test': os.path.join(dl_manager.manual_dir,
                               _CHALLENGES_TO_FILENAMES[challenge][1])
        })

        return [
            tfds.core.SplitGenerator(
                name=tfds.Split.TRAIN,
                # These kwargs will be passed to _generate_examples
                gen_kwargs={
                    'images_dir_path': dl_paths['train'],
                    'split_type': 'train'
                },
            ),
            tfds.core.SplitGenerator(
                name=tfds.Split.TEST,
                # These kwargs will be passed to _generate_examples
                gen_kwargs={
                    'images_dir_path': dl_paths['test'],
                    'split_type': 'test'
                },
            ),
        ]
    
    def _generate_examples(self, images_dir_path=None, split_type=None):
        challenge = self.builder_config.challenge
        if challenge == 'singlecoil':
<<<<<<< HEAD
            if split_type == tfds.Splits.TRAIN:
                images_dir_path = images_dir_path + '/singlecoil_train/'
            else:
                images_dir_path = images_dir_path + '/singlecoil_test_v2/'
            for image_file in tf.io.gfile.listdir(images_dir_path):
                hf = h5py.File(images_dir_path + image_file, 'r')
                volume_kspace = hf['kspace'][()]
                slice_kspace = volume_kspace
                slice_kspace_3d = slice_kspace[0][:, :, None]
                kspace_output = np.uint8(np.log(np.abs(slice_kspace_3d)+1e-9))
                slice_image = ifft2(slice_kspace)
                slice_stack = data_stack(slice_image)
                slice_abs = complex_abs(slice_stack)
                slice_abs_3d = slice_abs[0][:, :, None]
                ab_output = np.uint8(np.log(np.abs(slice_abs_3d) + 1e-9))
                slice_tensor = to_tensor(slice_abs)
                yield image_file, {
                    "image_kspace": kspace_output,
                    "image_transformed": ab_output
                }
        elif challenge == 'multicoil':
            if split_type == tfds.Splits.TRAIN:
                images_dir_path = images_dir_path + '/multicoil_train/'
            else:
                images_dir_path = images_dir_path + '/multicoil_test_v2/'
            for image_file in tf.io.gfile.listdir(images_dir_path):
                hf = h5py.File(images_dir_path + image_file, 'r')
                volume_kspace = hf['kspace'][()]
                slice_kspace = volume_kspace[20]
                slice_kspace_3d = slice_kspace[10][:, :, None]
                kspace_output = np.uint8(np.log(np.abs(slice_kspace_3d)+1e-9))
                slice_image = ifft2(slice_kspace)
                slice_stack = data_stack(slice_image)
                slice_abs = complex_abs(slice_stack)
                slice_tensor = to_tensor(slice_abs)
                slice_rss = root_sum_of_squares(slice_abs, dim=0)
                slice_rss_3d = slice_rss[:, :, None]
                rss_output = np.uint8(np.log(np.abs(slice_rss_3d) + 1e-9))
                yield image_file, {
                    "image_kspace": kspace_output,
                    "image_transformed": rss_output
                }
        else:
            pass
=======
            singlecoil_image_proc(images_dir_path, split_type)
        elif challenge == 'multicoil':
            multicoil_image_proc(images_dir_path, split_type)
        else:
            pass

>>>>>>> 40454e51
<|MERGE_RESOLUTION|>--- conflicted
+++ resolved
@@ -322,55 +322,6 @@
         return mask
 
 
-<<<<<<< HEAD
-=======
-def singlecoil_image_proc(images_dir_path, split_type):
-    if split_type == tfds.Splits.TRAIN:
-        images_dir_path = images_dir_path + '/singlecoil_train/'
-    else:
-        images_dir_path = images_dir_path + '/singlecoil_test_v2/'
-    for image_file in tf.io.gfile.listdir(images_dir_path):
-        hf = h5py.File(images_dir_path + image_file, 'r')
-        volume_kspace = hf['kspace'][()]
-        slice_kspace = volume_kspace
-        slice_kspace_3d = slice_kspace[0][:, :, None]
-        kspace_output = np.uint8(np.log(np.abs(slice_kspace_3d)+1e-9))
-        slice_image = ifft2(slice_kspace)
-        slice_stack = data_stack(slice_image)
-        slice_abs = complex_abs(slice_stack)
-        slice_abs_3d = slice_abs[0][:, :, None]
-        ab_output = np.uint8(np.log(np.abs(slice_abs_3d) + 1e-9))
-        slice_tensor = to_tensor(slice_abs)
-        yield image_file, {
-            "image_kspace": kspace_output,
-            "image_transformed": ab_output
-        }
-
-
-def multicoil_image_proc(images_dir_path, split_type):
-    if split_type == tfds.Splits.TRAIN:
-        images_dir_path = images_dir_path + '/multicoil_train/'
-    else:
-        images_dir_path = images_dir_path + '/multicoil_test_v2/'
-    for image_file in tf.io.gfile.listdir(images_dir_path):
-        hf = h5py.File(images_dir_path + image_file, 'r')
-        volume_kspace = hf['kspace'][()]
-        slice_kspace = volume_kspace[20]
-        slice_kspace_3d = slice_kspace[10][:, :, None]
-        kspace_output = np.uint8(np.log(np.abs(slice_kspace_3d)+1e-9))
-        slice_image = ifft2(slice_kspace)
-        slice_stack = data_stack(slice_image)
-        slice_abs = complex_abs(slice_stack)
-        slice_tensor = to_tensor(slice_abs)
-        slice_rss = root_sum_of_squares(slice_abs, dim=0)
-        slice_rss_3d = slice_rss[:, :, None]
-        rss_output = np.uint8(np.log(np.abs(slice_rss_3d) + 1e-9))
-        yield image_file, {
-            "image_kspace": kspace_output,
-            "image_transformed": rss_output
-        }
-
->>>>>>> 40454e51
 _CHALLENGES_TO_FILENAMES = {
     'singlecoil': ['singlecoil_train.tar.gz',
                    'singlecoil_test_v2.tar.gz'],
@@ -512,7 +463,6 @@
     def _generate_examples(self, images_dir_path=None, split_type=None):
         challenge = self.builder_config.challenge
         if challenge == 'singlecoil':
-<<<<<<< HEAD
             if split_type == tfds.Splits.TRAIN:
                 images_dir_path = images_dir_path + '/singlecoil_train/'
             else:
@@ -556,12 +506,4 @@
                     "image_transformed": rss_output
                 }
         else:
-            pass
-=======
-            singlecoil_image_proc(images_dir_path, split_type)
-        elif challenge == 'multicoil':
-            multicoil_image_proc(images_dir_path, split_type)
-        else:
-            pass
-
->>>>>>> 40454e51
+            pass